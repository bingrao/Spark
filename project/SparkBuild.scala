--- conflicted
+++ resolved
@@ -34,17 +34,10 @@
   lazy val publishLocalBoth = TaskKey[Unit]("publish-local", "publish local for m2 and ivy")
 
   def sharedSettings = Defaults.defaultSettings ++ Seq(
-<<<<<<< HEAD
     organization       := "org.spark-project",
-    version            := "0.7.0-SNAPSHOT",
+    version            := "0.8.0-SNAPSHOT",
     scalaVersion       := "2.10.0",
-    scalacOptions      := Seq("-unchecked", "-optimize"),
-=======
-    organization := "org.spark-project",
-    version := "0.8.0-SNAPSHOT",
-    scalaVersion := "2.9.3",
-    scalacOptions := Seq("-unchecked", "-optimize", "-deprecation"),
->>>>>>> 17e076de
+    scalacOptions      := Seq("-unchecked", "-optimize", "-deprecation"),
     unmanagedJars in Compile <<= baseDirectory map { base => (base / "lib" ** "*.jar").classpath },
     retrieveManaged := true,
     retrievePattern := "[type]s/[artifact](-[revision])(-[classifier]).[ext]",
@@ -106,21 +99,13 @@
 */
 
     libraryDependencies ++= Seq(
-<<<<<<< HEAD
     "org.eclipse.jetty" % "jetty-server"    % "7.5.3.v20111011",
     "org.scalatest"    %% "scalatest"       % "1.9.1"  % "test",
     "org.scalacheck"   %% "scalacheck"      % "1.10.0" % "test",
-    "com.novocode"      % "junit-interface" % "0.8"    % "test"
+    "com.novocode"      % "junit-interface" % "0.8"    % "test",
+    "org.easymock"      % "easymock"        % "3.1"    % "test"
   ),
     parallelExecution := false,
-=======
-      "org.eclipse.jetty" % "jetty-server" % "7.6.8.v20121106",
-      "org.scalatest" %% "scalatest" % "1.9.1" % "test",
-      "org.scalacheck" %% "scalacheck" % "1.10.0" % "test",
-      "com.novocode" % "junit-interface" % "0.9" % "test",
-      "org.easymock" % "easymock" % "3.1" % "test"
-    ),
->>>>>>> 17e076de
     /* Workaround for issue #206 (fixed after SBT 0.11.0) */
     watchTransitiveSources <<= Defaults.inDependencies[Task[Seq[File]]](watchSources.task,
       const(std.TaskExtra.constant(Nil)), aggregate = true, includeRoot = true) apply { _.join.map(_.flatten) },
@@ -139,11 +124,11 @@
   def coreSettings = sharedSettings ++ Seq(
     name := "spark-core",
     resolvers ++= Seq(
-<<<<<<< HEAD
-      "Typesafe Repository" at "http://repo.typesafe.com/typesafe/releases/",
-      "JBoss Repository"    at "http://repository.jboss.org/nexus/content/repositories/releases/",
-      "Spray Repository"    at "http://repo.spray.cc/",
-      "Cloudera Repository" at "https://repository.cloudera.com/artifactory/cloudera-repos/"
+      "Typesafe Repository"  at "http://repo.typesafe.com/typesafe/releases/",
+      "JBoss Repository"     at "http://repository.jboss.org/nexus/content/repositories/releases/",
+      "Spray Repository"     at "http://repo.spray.cc/",
+      "Cloudera Repository"  at "https://repository.cloudera.com/artifactory/cloudera-repos/",
+      "Twitter4J Repository" at "http://twitter4j.org/maven2/"
     ),
 
     libraryDependencies ++= Seq(
@@ -170,34 +155,6 @@
         "org.scala-lang"      % "scala-reflect"    % "2.10.0"
       ) ++ (if (HADOOP_MAJOR_VERSION == "2")
         Some("org.apache.hadoop" % "hadoop-client" % HADOOP_VERSION) else None).toSeq,
-=======
-      "JBoss Repository" at "http://repository.jboss.org/nexus/content/repositories/releases/",
-      "Spray Repository" at "http://repo.spray.cc/",
-      "Cloudera Repository" at "https://repository.cloudera.com/artifactory/cloudera-repos/",
-      "Twitter4J Repository" at "http://twitter4j.org/maven2/"
-    ),
-
-    libraryDependencies ++= Seq(
-      "com.google.guava" % "guava" % "11.0.1",
-      "log4j" % "log4j" % "1.2.16",
-      "org.slf4j" % "slf4j-api" % slf4jVersion,
-      "org.slf4j" % "slf4j-log4j12" % slf4jVersion,
-      "com.ning" % "compress-lzf" % "0.8.4",
-      "org.apache.hadoop" % "hadoop-core" % HADOOP_VERSION excludeAll( ExclusionRule(organization = "org.codehaus.jackson") ),
-      "asm" % "asm-all" % "3.3.1",
-      "com.google.protobuf" % "protobuf-java" % "2.4.1",
-      "de.javakaffee" % "kryo-serializers" % "0.22",
-      "com.typesafe.akka" % "akka-actor" % "2.0.3",
-      "com.typesafe.akka" % "akka-remote" % "2.0.3",
-      "com.typesafe.akka" % "akka-slf4j" % "2.0.3",
-      "it.unimi.dsi" % "fastutil" % "6.4.4",
-      "colt" % "colt" % "1.2.0",
-      "cc.spray" % "spray-can" % "1.0-M2.1",
-      "cc.spray" % "spray-server" % "1.0-M2.1",
-      "cc.spray" % "spray-json_2.9.2" % "1.1.1",
-      "org.apache.mesos" % "mesos" % "0.9.0-incubating"
-    ) ++ (if (HADOOP_MAJOR_VERSION == "2") Some("org.apache.hadoop" % "hadoop-client" % HADOOP_VERSION) else None).toSeq,
->>>>>>> 17e076de
     unmanagedSourceDirectories in Compile <+= baseDirectory{ _ / ("src/hadoop" + HADOOP_MAJOR_VERSION + "/scala") }
   ) ++ assemblySettings ++ extraAssemblySettings ++ Twirl.settings
 
