--- conflicted
+++ resolved
@@ -64,14 +64,10 @@
   class TaskRunner(info: TaskInfo, d: ExecutorDriver)
   extends Runnable {
     override def run() = {
-<<<<<<< HEAD
       val tid = info.getTaskId.getValue
-=======
-      val tid = desc.getTaskId.getValue
       SparkEnv.set(env)
       Thread.currentThread.setContextClassLoader(classLoader)
       val ser = SparkEnv.get.closureSerializer.newInstance()
->>>>>>> 1dd7d3df
       logInfo("Running task ID " + tid)
       d.sendStatusUpdate(TaskStatus.newBuilder()
           .setTaskId(info.getTaskId)
@@ -79,11 +75,7 @@
           .build())
       try {
         Accumulators.clear
-<<<<<<< HEAD
-        val task = Utils.deserialize[Task[Any]](info.getData.toByteArray, classLoader)
-=======
-        val task = ser.deserialize[Task[Any]](desc.getData.toByteArray, classLoader)
->>>>>>> 1dd7d3df
+        val task = ser.deserialize[Task[Any]](info.getData.toByteArray, classLoader)
         for (gen <- task.generation) {// Update generation if any is set
           env.mapOutputTracker.updateGeneration(gen)
         }
