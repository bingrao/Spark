--- conflicted
+++ resolved
@@ -29,12 +29,8 @@
 
 Most of the configs are the same for Spark on YARN as other deploys. See the Configuration page for more information on those.  These are configs that are specific to SPARK on YARN.
 
-<<<<<<< HEAD
 Environment variables:
-* `SPARK_YARN_USER_ENV`, to add environment variables to the Spark processes launched on YARN. This can be a comma separated list of environment variables. ie SPARK_YARN_USER_ENV="JAVA_HOME=/jdk64,FOO=bar"
-=======
 * `SPARK_YARN_USER_ENV`, to add environment variables to the Spark processes launched on YARN. This can be a comma separated list of environment variables, e.g. `SPARK_YARN_USER_ENV="JAVA_HOME=/jdk64,FOO=bar"`.
->>>>>>> 59218bdd
 
 System Properties:
 * 'spark.yarn.applicationMaster.waitTries', property to set the number of times the ApplicationMaster waits for the the spark master and then also the number of tries it waits for the Spark Context to be intialized. Default is 10.
